--- conflicted
+++ resolved
@@ -15,15 +15,10 @@
 serde_json = "1.0.85"
 ticker = "0.1.1"
 log = "0.4.17"
-<<<<<<< HEAD
 env_logger = "0.9.0"
 openssl = { version = "0.10.41", features = ["vendored"] }
 
 [dev-dependencies]
 actix-rt = "2.7.0"
 rstest = "0.15.0"
-wiremock = "0.5.14"
-=======
-env_logger = "0.9.1"
-openssl = { version = "0.10.41", features = ["vendored"] }
->>>>>>> b44649ae
+wiremock = "0.5.14"