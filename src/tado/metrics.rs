--- conflicted
+++ resolved
@@ -38,7 +38,6 @@
         &["zone", "type"]
     )
     .unwrap();
-<<<<<<< HEAD
     pub static ref WEATHER_SOLAR_INTENSITY: GaugeVec = register_gauge_vec!(
         "weather_solar_intensity",
         "Solar intensity outside the house.",
@@ -51,8 +50,6 @@
         &["unit"]
     )
     .unwrap();
-=======
->>>>>>> b44649ae
 }
 
 pub fn set_zones(zones: Vec<ZoneStateResponse>) {
